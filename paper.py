--- conflicted
+++ resolved
@@ -261,23 +261,22 @@
 
     @property
     def pdf_url(self) -> str:
-<<<<<<< HEAD
-        return self._paper.pdf_url
-
-=======
-        if self._paper.pdf_url is not None:
-            return self._paper.pdf_url
-        
+        pdf_url = getattr(self._paper, "pdf_url", None)
+        if pdf_url:
+            return pdf_url
+
         pdf_url = f"https://arxiv.org/pdf/{self.arxiv_id}.pdf"
-        if self._paper.links is not None:
-            pdf_url = self._paper.links[0].href.replace('abs','pdf')
-
-        ## Assign pdf_url to self._paper.pdf_url for pdf downloading (Issue #119)
+        links = getattr(self._paper, "links", None)
+        if links:
+            first_link = links[0]
+            href = getattr(first_link, "href", None)
+            if href:
+                pdf_url = href.replace('abs', 'pdf')
+
+        # Cache the derived URL so downstream download calls succeed (Issue #119).
         self._paper.pdf_url = pdf_url
-
         return pdf_url
     
->>>>>>> a4313e3f
     @cached_property
     def code_url(self) -> Optional[str]:
         """
@@ -329,18 +328,15 @@
                     return None
                 else:
                     logger.error(f"HTTP Error {e.code} when downloading source for {self.arxiv_id}: {e.reason}")
-<<<<<<< HEAD
                     raise
             except AttributeError as e:
                 logger.warning(
                     f"Download source failed for {self.arxiv_id} because pdf_url is missing: {e}. "
                     "Falling back to abstract-only processing."
                 )
-=======
-                    raise # 重新抛出异常，因为这可能是个需要关注的严重问题
+                return None
             except Exception as e:
                 logger.error(f"Error when downloading source for {self.arxiv_id}: {e}")
->>>>>>> a4313e3f
                 return None
             try:
                 tar = stack.enter_context(tarfile.open(file))
